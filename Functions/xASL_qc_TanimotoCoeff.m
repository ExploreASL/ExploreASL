<<<<<<< HEAD
function TC = xASL_qc_TanimotoCoeff(im1, im2, imMask, type, bClip, bSmooth)
%xASL_qc_TanimotoCoeff Calculates the Tanimoto similarity coefficient for a binary/fuzzy set/continuous images.
=======
function TC = xASL_qc_TanimotoCoeff(im1, im2, imMask, type)
% Calculates the Tanimoto similarity coefficient for a binary/fuzzy set/continuous images.

>>>>>>> 86afaabf
% FORMAT: TC = xASL_qc_TanimotoCoeff(im1, im2[, imMask, type])
%
% INPUT:
%   im1    - First input image, can also be a path
%   im2    - Second input image, can also be a path
%   imMask - Mask over which the similarity is calculated (DEFAULT all)
%   type   - 1 binary input image
%            2 fuzzy set input (values in [0,1])
%            3 continuous TC with any real values
%            DEFAULT 1/2/3 - based on the data
%   bClip  - specifies whether we clip the images below 0 and
%            above a specified threshold (OPTIONAL, DEFAULT = no clipping)
%            Any non-zero bClip value will clip below 0. When bClip is
%            provided as percentile (e.g. bClip==0.975), so between 0 and
%            1, it will be used to clip peak values. And the images will be
%            scaled as well.
%            So for e.g. bClip==1, there will be clipped below 0 but not at
%            the peak values.
%   bSmooth - specifies how to smooth images with an isotropic kernel. 
%             A single FWHM kernel value needs to be specified for each image, e.g. [4 4] would smooth both images with [4 4 4]
%             but [3 0] would only smooth the first image with a [3 3 3] kernel. (OPTIONAL, DEFAULT = [0 0],
%             which is no smoothing
%
% OUTPUT:
%   TC - Tanimoto similarity coefficient
% -----------------------------------------------------------------------------------------------------------------------------------------------------
% DESCRIPTION: Compares images IM1 and IM2 over the mask IMMASK. TYPE specifies the input data type.
<<<<<<< HEAD
% -----------------------------------------------------------------------------------------------------------------------------------------------------
% RATIONALE:   Note that the Tanimoto Coefficient is a measure of image
%              overlap/intersection, similar to the Dice coefficient. With
%              the option type 3, this is a fuzzy coefficient, which
%              doesn't require to convert the two images to a binary mask.
%              The TC can be interpreted as a stringent Kappa, ranging from
%              0 (completely dissimilar) to 100% (identical images).
%              Assuming that perfect registration should not lead to
%              identical images but still retain physiological differences,
%              TC>70% can be regarded as excellent image agreement. The TC
%              will be overestimated when smoothing, but this may lead to more stable artifact detection.
%
% GENERAL EXAMPLE: TC = xASL_qc_TanimotoCoeff([0,1],[0,0],[1,1],1);
% ExploreQC EXAMPLE: TC = xASL_qc_TanimotoCoeff(CBFpath, TemplatePath, x.WBmask, 3, 0.975, [4 0]);
=======
% EXAMPLE: TC = xASL_qc_TanimotoCoeff([0,1],[0,0],[1,1],1)
>>>>>>> 86afaabf
% -----------------------------------------------------------------------------------------------------------------------------------------------------
% REFERENCES:
%    Tanimoto, Taffee T. (17 Nov 1958). "An Elementary Mathematical theory of Classification and Prediction".
%        Internal IBM Technical Report. 1957
%
%    W. R. Crum, O. Camara and D. L. G. Hill, "Generalized Overlap Measures for Evaluation and Validation in
%        Medical Image Analysis," in IEEE Transactions on Medical Imaging, vol. 25, no. 11, pp. 1451-1461, Nov. 2006.
%    David C. Anastasiu, George Karypis, "Efficient identification of Tanimoto nearest neighbors",
%        International Journal of Data Science and Analytics, 2017.
% __________________________________
% Copyright 2015-2019 ExploreASL

<<<<<<< HEAD

    %% Administration
    if nargin<6 || isempty(bSmooth)
        bSmooth = [0 0];
    end
    if nargin<5 || isempty(bClip)
        bClip = 0;
    end
	if nargin < 2 || isempty(im1) || isempty(im2)
		error('Need to have at least two inputs');
    end
	
    im1 = xASL_io_Nifti2Im(im1); % this allows for image matrix or NIfTI path input
    im2 = xASL_io_Nifti2Im(im2); % this allows for image matrix or NIfTI path input
    
	if ~isequal(size(im1),size(im2))
		error('The two input images need to have the same size');
=======
    % Parameter admin
	if nargin < 2
		error('xASL_qc_TanimotoCoeff: Need to have at least two inputs.');
	end

	if ~isequal(size(im1),size(im2))
		error('xASL_qc_TanimotoCoeff: The two input images need to have the same size.');
>>>>>>> 86afaabf
	end

	if nargin < 3 || isempty(imMask)
		imMask = ones(size(im1));
	end

	if nargin < 4 || isempty(type)
		if islogical(im1) && islogical(im2)
			% Binary input
			type = 1;
		else
			if max(im1(:))<=1 && max(im2(:))<=1 && min(im1(:))>=0 && min(im2(:))>=0
				% Fuzzy set input
				type = 2;
			else
				% Any value input
				type = 3;
			end
		end
<<<<<<< HEAD
    end
    
    %% Deal with clipping
    if bClip~=0
        % Clip below zero
        im1(im1<0) = 0;
        im2(im2<0) = 0;
    end
    if bClip>0 && bClip<1
        SortedIntensity1 = sort(im1(isfinite(im1)));
        SortedIntensity2 = sort(im2(isfinite(im2)));
        Threshold1 = SortedIntensity1(round(bClip*length(SortedIntensity1)));
        Threshold2 = SortedIntensity2(round(bClip*length(SortedIntensity2)));
        ScaleFactor = Threshold2/Threshold1;
        im1(im1>Threshold1) = Threshold1; % remove the peaks
        im1 = im1.*ScaleFactor; % scale equally
    end    
    
    %% Apply smoothing
    if bSmooth(1)~=0
        im1 = xASL_im_ndnanfilter(im1,'gauss',[bSmooth(1) bSmooth(1) bSmooth(1)]);
    end
    if bSmooth(2)~=0
        im2 = xASL_im_ndnanfilter(im2,'gauss',[bSmooth(2) bSmooth(2) bSmooth(2)]);
    end    
    
    %% Deal with mask
=======
	end

>>>>>>> 86afaabf
	imMask = imMask.*(1-isnan(im1)).*(1-isnan(im2));
	imMask = imMask > 0;
	im1 = im1(imMask);
	im2 = im2(imMask);
<<<<<<< HEAD
	
    %% Compute the TC
=======

>>>>>>> 86afaabf
	switch (type)
		case 1
			% Needs to have a logical input
			if ~islogical(im1)
				im1 = im1>0;
			end

			if ~islogical(im2)
				im2 = im2>0;
			end
			TC = sum(im1&im2)/sum(im1|im2);

		case 2
			TC = sum(min([im1,im2],[],2))/sum(max([im1,im2],[],2));
		case 3
			TC = sum(im1.*im2) / (sum(im1.^2) + sum(im2.^2) - sum(im1.*im2));
		otherwise
<<<<<<< HEAD
			error('Unknown type');
    end
    
    
=======
			error('xASL_qc_TanimotoCoeff: Unknown type.');
	end
>>>>>>> 86afaabf
end<|MERGE_RESOLUTION|>--- conflicted
+++ resolved
@@ -1,11 +1,5 @@
-<<<<<<< HEAD
 function TC = xASL_qc_TanimotoCoeff(im1, im2, imMask, type, bClip, bSmooth)
 %xASL_qc_TanimotoCoeff Calculates the Tanimoto similarity coefficient for a binary/fuzzy set/continuous images.
-=======
-function TC = xASL_qc_TanimotoCoeff(im1, im2, imMask, type)
-% Calculates the Tanimoto similarity coefficient for a binary/fuzzy set/continuous images.
-
->>>>>>> 86afaabf
 % FORMAT: TC = xASL_qc_TanimotoCoeff(im1, im2[, imMask, type])
 %
 % INPUT:
@@ -24,7 +18,7 @@
 %            scaled as well.
 %            So for e.g. bClip==1, there will be clipped below 0 but not at
 %            the peak values.
-%   bSmooth - specifies how to smooth images with an isotropic kernel. 
+%   bSmooth - specifies how to smooth images with an isotropic kernel.
 %             A single FWHM kernel value needs to be specified for each image, e.g. [4 4] would smooth both images with [4 4 4]
 %             but [3 0] would only smooth the first image with a [3 3 3] kernel. (OPTIONAL, DEFAULT = [0 0],
 %             which is no smoothing
@@ -33,7 +27,6 @@
 %   TC - Tanimoto similarity coefficient
 % -----------------------------------------------------------------------------------------------------------------------------------------------------
 % DESCRIPTION: Compares images IM1 and IM2 over the mask IMMASK. TYPE specifies the input data type.
-<<<<<<< HEAD
 % -----------------------------------------------------------------------------------------------------------------------------------------------------
 % RATIONALE:   Note that the Tanimoto Coefficient is a measure of image
 %              overlap/intersection, similar to the Dice coefficient. With
@@ -48,9 +41,6 @@
 %
 % GENERAL EXAMPLE: TC = xASL_qc_TanimotoCoeff([0,1],[0,0],[1,1],1);
 % ExploreQC EXAMPLE: TC = xASL_qc_TanimotoCoeff(CBFpath, TemplatePath, x.WBmask, 3, 0.975, [4 0]);
-=======
-% EXAMPLE: TC = xASL_qc_TanimotoCoeff([0,1],[0,0],[1,1],1)
->>>>>>> 86afaabf
 % -----------------------------------------------------------------------------------------------------------------------------------------------------
 % REFERENCES:
 %    Tanimoto, Taffee T. (17 Nov 1958). "An Elementary Mathematical theory of Classification and Prediction".
@@ -63,7 +53,6 @@
 % __________________________________
 % Copyright 2015-2019 ExploreASL
 
-<<<<<<< HEAD
 
     %% Administration
     if nargin<6 || isempty(bSmooth)
@@ -75,21 +64,12 @@
 	if nargin < 2 || isempty(im1) || isempty(im2)
 		error('Need to have at least two inputs');
     end
-	
+
     im1 = xASL_io_Nifti2Im(im1); % this allows for image matrix or NIfTI path input
     im2 = xASL_io_Nifti2Im(im2); % this allows for image matrix or NIfTI path input
-    
+
 	if ~isequal(size(im1),size(im2))
 		error('The two input images need to have the same size');
-=======
-    % Parameter admin
-	if nargin < 2
-		error('xASL_qc_TanimotoCoeff: Need to have at least two inputs.');
-	end
-
-	if ~isequal(size(im1),size(im2))
-		error('xASL_qc_TanimotoCoeff: The two input images need to have the same size.');
->>>>>>> 86afaabf
 	end
 
 	if nargin < 3 || isempty(imMask)
@@ -109,9 +89,8 @@
 				type = 3;
 			end
 		end
-<<<<<<< HEAD
     end
-    
+
     %% Deal with clipping
     if bClip~=0
         % Clip below zero
@@ -126,31 +105,23 @@
         ScaleFactor = Threshold2/Threshold1;
         im1(im1>Threshold1) = Threshold1; % remove the peaks
         im1 = im1.*ScaleFactor; % scale equally
-    end    
-    
+    end
+
     %% Apply smoothing
     if bSmooth(1)~=0
         im1 = xASL_im_ndnanfilter(im1,'gauss',[bSmooth(1) bSmooth(1) bSmooth(1)]);
     end
     if bSmooth(2)~=0
         im2 = xASL_im_ndnanfilter(im2,'gauss',[bSmooth(2) bSmooth(2) bSmooth(2)]);
-    end    
-    
+    end
+
     %% Deal with mask
-=======
-	end
-
->>>>>>> 86afaabf
 	imMask = imMask.*(1-isnan(im1)).*(1-isnan(im2));
 	imMask = imMask > 0;
 	im1 = im1(imMask);
 	im2 = im2(imMask);
-<<<<<<< HEAD
-	
+
     %% Compute the TC
-=======
-
->>>>>>> 86afaabf
 	switch (type)
 		case 1
 			% Needs to have a logical input
@@ -168,13 +139,8 @@
 		case 3
 			TC = sum(im1.*im2) / (sum(im1.^2) + sum(im2.^2) - sum(im1.*im2));
 		otherwise
-<<<<<<< HEAD
 			error('Unknown type');
     end
-    
-    
-=======
-			error('xASL_qc_TanimotoCoeff: Unknown type.');
-	end
->>>>>>> 86afaabf
+
+
 end
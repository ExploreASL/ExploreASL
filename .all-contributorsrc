{
  "files": [
    "README.md"
  ],
  "imageSize": 100,
  "commit": false,
  "contributors": [
    {
      "login": "HenkMutsaerts",
      "name": "Henk Mutsaerts",
      "avatar_url": "https://avatars0.githubusercontent.com/u/27774254?v=4",
      "profile": "http://www.ExploreASL.org",
      "contributions": [
        "design",
        "content"
      ]
    },
    {
      "login": "jan-petr",
      "name": "Jan Petr",
      "avatar_url": "https://avatars0.githubusercontent.com/u/29886537?v=4",
      "profile": "https://github.com/jan-petr",
      "contributions": [
        "content",
        "design"
      ]
    },
    {
      "login": "MichaelStritt",
      "name": "Michael Stritt",
      "avatar_url": "https://avatars0.githubusercontent.com/u/46593074?v=4",
      "profile": "https://github.com/MichaelStritt",
      "contributions": [
        "content",
        "doc"
      ]
    },
    {
<<<<<<< HEAD
      "login": "pvdemael",
      "name": "Pieter Vandemaele",
      "avatar_url": "https://avatars1.githubusercontent.com/u/37624277?v=4",
      "profile": "https://github.com/pvdemael",
      "contributions": [
        "code",
        "ideas"
=======
      "login": "pfcgroot",
      "name": "Paul Groot",
      "avatar_url": "https://avatars0.githubusercontent.com/u/18597189?v=4",
      "profile": "http://www.amsterdamumc.nl",
      "contributions": [
        "code",
        "content"
>>>>>>> 4fa1fe67
      ]
    }
  ],
  "contributorsPerLine": 7,
  "projectName": "ExploreASL",
  "projectOwner": "ExploreASL",
  "repoType": "github",
  "repoHost": "https://github.com",
  "skipCi": true
}<|MERGE_RESOLUTION|>--- conflicted
+++ resolved
@@ -36,7 +36,6 @@
       ]
     },
     {
-<<<<<<< HEAD
       "login": "pvdemael",
       "name": "Pieter Vandemaele",
       "avatar_url": "https://avatars1.githubusercontent.com/u/37624277?v=4",
@@ -44,7 +43,8 @@
       "contributions": [
         "code",
         "ideas"
-=======
+    },
+    {
       "login": "pfcgroot",
       "name": "Paul Groot",
       "avatar_url": "https://avatars0.githubusercontent.com/u/18597189?v=4",
@@ -52,7 +52,6 @@
       "contributions": [
         "code",
         "content"
->>>>>>> 4fa1fe67
       ]
     }
   ],
